<!--
  ~ JBoss, Home of Professional Open Source.
  ~ Copyright 2022, Red Hat, Inc., and individual contributors
  ~ as indicated by the @author tags. See the copyright.txt file in the
  ~ distribution for a full listing of individual contributors.
  ~
  ~ This is free software; you can redistribute it and/or modify it
  ~ under the terms of the GNU Lesser General Public License as
  ~ published by the Free Software Foundation; either version 2.1 of
  ~ the License, or (at your option) any later version.
  ~
  ~ This software is distributed in the hope that it will be useful,
  ~ but WITHOUT ANY WARRANTY; without even the implied warranty of
  ~ MERCHANTABILITY or FITNESS FOR A PARTICULAR PURPOSE. See the GNU
  ~ Lesser General Public License for more details.
  ~
  ~ You should have received a copy of the GNU Lesser General Public
  ~ License along with this software; if not, write to the Free
  ~ Software Foundation, Inc., 51 Franklin St, Fifth Floor, Boston, MA
  ~ 02110-1301 USA, or see the FSF site: http://www.fsf.org.
  -->

<project xmlns="http://maven.apache.org/POM/4.0.0"
         xmlns:xsi="http://www.w3.org/2001/XMLSchema-instance"
         xsi:schemaLocation="http://maven.apache.org/POM/4.0.0 http://maven.apache.org/xsd/maven-4.0.0.xsd">

    <modelVersion>4.0.0</modelVersion>

    <parent>
        <groupId>org.jboss</groupId>
        <artifactId>jboss-parent</artifactId>
        <version>43</version>
    </parent>

    <groupId>org.jboss.msc</groupId>
    <artifactId>jboss-msc</artifactId>
    <version>1.6.0.Final-SNAPSHOT</version>
    <name>JBoss Modular Service Container</name>

    <licenses>
        <license>
            <name>GNU Lesser General Public License v2.1 only</name>
            <url>http://repository.jboss.org/licenses/lgpl-2.1.txt</url>
            <distribution>repo</distribution>
        </license>
    </licenses>

    <properties>
        <!-- Compilation Settings -->
        <jdk.min.version>11</jdk.min.version>
        <maven.compiler.source>11</maven.compiler.source>
        <maven.compiler.target>11</maven.compiler.target>
        <version.org.jacoco>0.8.11</version.org.jacoco>
        <!-- Dependency Settings -->
        <version.jboss-logging>3.5.3.Final</version.jboss-logging>
        <version.jboss-logging-processor>2.2.1.Final</version.jboss-logging-processor>
<<<<<<< HEAD
        <version.jboss-logmanager>3.0.4.Final</version.jboss-logmanager>
        <version.jboss-modules>2.1.2.Final</version.jboss-modules>
=======
        <version.jboss-logmanager>3.0.2.Final</version.jboss-logmanager>
        <version.jboss-modules>2.1.3.Final</version.jboss-modules>
>>>>>>> c2a6eec2
        <version.jboss-threads>3.5.1.Final</version.jboss-threads>
        <version.junit>4.13.2</version.junit>
    </properties>

    <dependencies>
        <!-- Provided Dependencies -->
        <dependency>
            <groupId>org.jboss.logging</groupId>
            <artifactId>jboss-logging</artifactId>
            <version>${version.jboss-logging}</version>
            <scope>provided</scope>
        </dependency>
        <dependency>
            <groupId>org.jboss.logging</groupId>
            <artifactId>jboss-logging-processor</artifactId>
            <version>${version.jboss-logging-processor}</version>
            <scope>provided</scope>
        </dependency>
        <dependency>
            <groupId>org.jboss.modules</groupId>
            <artifactId>jboss-modules</artifactId>
            <version>${version.jboss-modules}</version>
            <scope>provided</scope>
        </dependency>
        <dependency>
            <groupId>org.jboss.threads</groupId>
            <artifactId>jboss-threads</artifactId>
            <version>${version.jboss-threads}</version>
            <scope>provided</scope>
        </dependency>
        <!-- Test Dependencies -->
        <dependency>
            <groupId>org.jboss.logmanager</groupId>
            <artifactId>jboss-logmanager</artifactId>
            <version>${version.jboss-logmanager}</version>
            <scope>test</scope>
        </dependency>
        <dependency>
            <groupId>junit</groupId>
            <artifactId>junit</artifactId>
            <version>${version.junit}</version>
            <scope>test</scope>
        </dependency>
    </dependencies>

    <build>
        <plugins>
            <plugin>
                <artifactId>maven-compiler-plugin</artifactId>
                <configuration>
                    <compilerArgument>-AloggingVersion=3.0</compilerArgument>
                </configuration>
            </plugin>
            <plugin>
                <artifactId>maven-source-plugin</artifactId>
            </plugin>
            <plugin>
                <artifactId>maven-surefire-plugin</artifactId>
                <configuration>
                    <includes>
                        <include>**/*TestCase.java</include>
                    </includes>
                    <systemProperties>
                        <property>
                            <name>test.log.output</name>
                            <value>${project.build.directory}/surefire-reports</value>
                        </property>
                        <property>
                            <name>java.util.logging.manager</name>
                            <value>org.jboss.logmanager.LogManager</value>
                        </property>
                    </systemProperties>
                </configuration>
            </plugin>
            <plugin>
                <artifactId>maven-javadoc-plugin</artifactId>
                <configuration>
                    <docfilessubdirs>true</docfilessubdirs>
                    <detectJavaApiLink>false</detectJavaApiLink>
                    <detectLinks>false</detectLinks>
                    <doctitle><![CDATA[JBoss Modular Service Container ]]>${project.version}</doctitle>
                    <header><![CDATA[JBoss Modular Service Container ]]>${project.version}</header>
                    <footer><![CDATA[JBoss Modular Service Container  ]]>${project.version}</footer>
                    <bottom><![CDATA[<i>Copyright &#169; 2023 Red Hat, Inc.</i>]]></bottom>
                    <links>
                        <link>https://docs.oracle.com/javase/11/docs/api/</link>
                    </links>
                </configuration>
            </plugin>
            <plugin>
                <artifactId>maven-jar-plugin</artifactId>
                <configuration>
                    <archive>
                        <manifestEntries>
                            <Automatic-Module-Name>org.jboss.msc</Automatic-Module-Name>
                            <Jar-Version>${project.version}</Jar-Version>
                            <Jar-Name>${project.artifactId}</Jar-Name>
                        </manifestEntries>
                    </archive>
                </configuration>
            </plugin>
            <plugin>
                <groupId>org.jacoco</groupId>
                <artifactId>jacoco-maven-plugin</artifactId>
                <version>${version.org.jacoco}</version>
                <executions>
                    <execution>
                        <goals>
                            <goal>prepare-agent</goal>
                        </goals>
                    </execution>
                    <execution>
                        <id>generate-code-coverage-report</id>
                        <phase>test</phase>
                        <goals>
                            <goal>report</goal>
                        </goals>
                    </execution>
                </executions>
            </plugin>
        </plugins>
    </build>
</project><|MERGE_RESOLUTION|>--- conflicted
+++ resolved
@@ -54,13 +54,8 @@
         <!-- Dependency Settings -->
         <version.jboss-logging>3.5.3.Final</version.jboss-logging>
         <version.jboss-logging-processor>2.2.1.Final</version.jboss-logging-processor>
-<<<<<<< HEAD
         <version.jboss-logmanager>3.0.4.Final</version.jboss-logmanager>
-        <version.jboss-modules>2.1.2.Final</version.jboss-modules>
-=======
-        <version.jboss-logmanager>3.0.2.Final</version.jboss-logmanager>
         <version.jboss-modules>2.1.3.Final</version.jboss-modules>
->>>>>>> c2a6eec2
         <version.jboss-threads>3.5.1.Final</version.jboss-threads>
         <version.junit>4.13.2</version.junit>
     </properties>
