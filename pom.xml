<!--
  ~ JBoss, Home of Professional Open Source.
  ~ Copyright 2022, Red Hat, Inc., and individual contributors
  ~ as indicated by the @author tags. See the copyright.txt file in the
  ~ distribution for a full listing of individual contributors.
  ~
  ~ This is free software; you can redistribute it and/or modify it
  ~ under the terms of the GNU Lesser General Public License as
  ~ published by the Free Software Foundation; either version 2.1 of
  ~ the License, or (at your option) any later version.
  ~
  ~ This software is distributed in the hope that it will be useful,
  ~ but WITHOUT ANY WARRANTY; without even the implied warranty of
  ~ MERCHANTABILITY or FITNESS FOR A PARTICULAR PURPOSE. See the GNU
  ~ Lesser General Public License for more details.
  ~
  ~ You should have received a copy of the GNU Lesser General Public
  ~ License along with this software; if not, write to the Free
  ~ Software Foundation, Inc., 51 Franklin St, Fifth Floor, Boston, MA
  ~ 02110-1301 USA, or see the FSF site: http://www.fsf.org.
  -->

<project xmlns="http://maven.apache.org/POM/4.0.0"
         xmlns:xsi="http://www.w3.org/2001/XMLSchema-instance"
         xsi:schemaLocation="http://maven.apache.org/POM/4.0.0 http://maven.apache.org/xsd/maven-4.0.0.xsd">

    <modelVersion>4.0.0</modelVersion>

    <parent>
        <groupId>org.jboss</groupId>
        <artifactId>jboss-parent</artifactId>
        <version>46</version>
    </parent>

    <groupId>org.jboss.msc</groupId>
    <artifactId>jboss-msc</artifactId>
    <version>1.6.0.Final-SNAPSHOT</version>
    <name>JBoss Modular Service Container</name>

    <licenses>
        <license>
            <name>GNU Lesser General Public License v2.1 only</name>
            <url>http://repository.jboss.org/licenses/lgpl-2.1.txt</url>
            <distribution>repo</distribution>
        </license>
    </licenses>

    <properties>
        <!-- Compilation Settings -->
        <jdk.min.version>11</jdk.min.version>
        <maven.compiler.source>11</maven.compiler.source>
        <maven.compiler.target>11</maven.compiler.target>
        <version.org.jacoco>0.8.12</version.org.jacoco>
        <!-- Dependency Settings -->
<<<<<<< HEAD
        <version.jboss-logging>3.5.3.Final</version.jboss-logging>
        <version.jboss-logging-processor>2.2.1.Final</version.jboss-logging-processor>
        <version.jboss-logmanager>3.0.4.Final</version.jboss-logmanager>
        <version.jboss-threads>3.6.1.Final</version.jboss-threads>
=======
        <version.jboss-logging>3.6.0.Final</version.jboss-logging>
        <version.jboss-logging-processor>3.0.1.Final</version.jboss-logging-processor>
        <version.jboss-logmanager>3.0.6.Final</version.jboss-logmanager>
        <version.jboss-threads>3.6.0.Final</version.jboss-threads>
>>>>>>> d3ccf0e8
        <version.junit>4.13.2</version.junit>
    </properties>

    <dependencies>
        <!-- Provided Dependencies -->
        <dependency>
            <groupId>org.jboss.logging</groupId>
            <artifactId>jboss-logging</artifactId>
            <version>${version.jboss-logging}</version>
            <scope>provided</scope>
        </dependency>
        <dependency>
            <groupId>org.jboss.logging</groupId>
            <artifactId>jboss-logging-processor</artifactId>
            <version>${version.jboss-logging-processor}</version>
            <scope>provided</scope>
        </dependency>
        <dependency>
            <groupId>org.jboss.threads</groupId>
            <artifactId>jboss-threads</artifactId>
            <version>${version.jboss-threads}</version>
            <scope>provided</scope>
        </dependency>
        <!-- Test Dependencies -->
        <dependency>
            <groupId>org.jboss.logmanager</groupId>
            <artifactId>jboss-logmanager</artifactId>
            <version>${version.jboss-logmanager}</version>
            <scope>test</scope>
        </dependency>
        <dependency>
            <groupId>junit</groupId>
            <artifactId>junit</artifactId>
            <version>${version.junit}</version>
            <scope>test</scope>
        </dependency>
    </dependencies>

    <build>
        <plugins>
            <plugin>
                <artifactId>maven-compiler-plugin</artifactId>
                <configuration>
                    <compilerArgument>-AloggingVersion=3.0</compilerArgument>
                </configuration>
            </plugin>
            <plugin>
                <artifactId>maven-source-plugin</artifactId>
            </plugin>
            <plugin>
                <artifactId>maven-surefire-plugin</artifactId>
                <configuration>
                    <includes>
                        <include>**/*TestCase.java</include>
                    </includes>
                    <systemProperties>
                        <property>
                            <name>test.log.output</name>
                            <value>${project.build.directory}/surefire-reports</value>
                        </property>
                        <property>
                            <name>java.util.logging.manager</name>
                            <value>org.jboss.logmanager.LogManager</value>
                        </property>
                    </systemProperties>
                </configuration>
            </plugin>
            <plugin>
                <artifactId>maven-javadoc-plugin</artifactId>
                <configuration>
                    <docfilessubdirs>true</docfilessubdirs>
                    <detectJavaApiLink>false</detectJavaApiLink>
                    <detectLinks>false</detectLinks>
                    <doctitle><![CDATA[JBoss Modular Service Container ]]>${project.version}</doctitle>
                    <header><![CDATA[JBoss Modular Service Container ]]>${project.version}</header>
                    <footer><![CDATA[JBoss Modular Service Container  ]]>${project.version}</footer>
                    <bottom><![CDATA[<i>Copyright &#169; 2024 Red Hat, Inc.</i>]]></bottom>
                    <links>
                        <link>https://docs.oracle.com/javase/11/docs/api/</link>
                    </links>
                </configuration>
            </plugin>
            <plugin>
                <artifactId>maven-jar-plugin</artifactId>
                <configuration>
                    <archive>
                        <manifestEntries>
                            <Automatic-Module-Name>org.jboss.msc</Automatic-Module-Name>
                            <Jar-Version>${project.version}</Jar-Version>
                            <Jar-Name>${project.artifactId}</Jar-Name>
                        </manifestEntries>
                    </archive>
                </configuration>
            </plugin>
            <plugin>
                <groupId>org.jacoco</groupId>
                <artifactId>jacoco-maven-plugin</artifactId>
                <version>${version.org.jacoco}</version>
                <executions>
                    <execution>
                        <goals>
                            <goal>prepare-agent</goal>
                        </goals>
                    </execution>
                    <execution>
                        <id>generate-code-coverage-report</id>
                        <phase>test</phase>
                        <goals>
                            <goal>report</goal>
                        </goals>
                    </execution>
                </executions>
            </plugin>
        </plugins>
    </build>
</project><|MERGE_RESOLUTION|>--- conflicted
+++ resolved
@@ -52,17 +52,10 @@
         <maven.compiler.target>11</maven.compiler.target>
         <version.org.jacoco>0.8.12</version.org.jacoco>
         <!-- Dependency Settings -->
-<<<<<<< HEAD
-        <version.jboss-logging>3.5.3.Final</version.jboss-logging>
-        <version.jboss-logging-processor>2.2.1.Final</version.jboss-logging-processor>
-        <version.jboss-logmanager>3.0.4.Final</version.jboss-logmanager>
-        <version.jboss-threads>3.6.1.Final</version.jboss-threads>
-=======
         <version.jboss-logging>3.6.0.Final</version.jboss-logging>
         <version.jboss-logging-processor>3.0.1.Final</version.jboss-logging-processor>
         <version.jboss-logmanager>3.0.6.Final</version.jboss-logmanager>
-        <version.jboss-threads>3.6.0.Final</version.jboss-threads>
->>>>>>> d3ccf0e8
+        <version.jboss-threads>3.6.1.Final</version.jboss-threads>
         <version.junit>4.13.2</version.junit>
     </properties>
 
