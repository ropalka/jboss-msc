--- conflicted
+++ resolved
@@ -26,14 +26,11 @@
 import org.jboss.msc.service.ServiceContainer;
 
 /**
-<<<<<<< HEAD
  * Service registry capable of installing batches of services and enforcing dependency order. 
  *
  * @author John Bailey
  * @author Jason T. Greene
-=======
  * @author <a href="mailto:david.lloyd@redhat.com">David M. Lloyd</a>
->>>>>>> c04cd515
  */
 public interface ServiceRegistry {
 
