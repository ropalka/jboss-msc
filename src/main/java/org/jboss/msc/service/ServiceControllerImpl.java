--- conflicted
+++ resolved
@@ -836,15 +836,9 @@
         }
     }
 
-<<<<<<< HEAD
-    private void propagateTransitiveAvailability() {
-        assert Thread.holdsLock(this);
-        for (Dependent[] dependentArray : getDependents()) {
-=======
     private void propagateTransitiveAvailability(final Dependent[][] dependentsSnapshot) {
         assert Thread.holdsLock(this);
         for (Dependent[] dependentArray : dependentsSnapshot) {
->>>>>>> 1a17f7be
             for (Dependent dependent : dependentArray) {
                 if (dependent != null) dependent.transitiveDependencyAvailable();
             }
